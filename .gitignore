--- conflicted
+++ resolved
@@ -324,17 +324,14 @@
 .DS_Store
 *.DS_Store
 
-<<<<<<< HEAD
-
 # images png
 *.png
 
 # ignore .csv 
 *.csv
-=======
+
 # Ignore simulation frames
 Scripts/frames/**/*.png
 
 # Ensure videos are tracked
-!Scripts/frames/**/*.mp4
->>>>>>> d0dde5f8
+!Scripts/frames/**/*.mp4